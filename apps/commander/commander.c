/****************************************************************************
 *
 *   Copyright (C) 2012 PX4 Development Team. All rights reserved.
 *   Author: @author Petri Tanskanen <petri.tanskanen@inf.ethz.ch>
 *           @author Lorenz Meier <lm@inf.ethz.ch>
 *           @author Thomas Gubler <thomasgubler@student.ethz.ch>
 *           @author Julian Oes <joes@student.ethz.ch>
 *
 * Redistribution and use in source and binary forms, with or without
 * modification, are permitted provided that the following conditions
 * are met:
 *
 * 1. Redistributions of source code must retain the above copyright
 *    notice, this list of conditions and the following disclaimer.
 * 2. Redistributions in binary form must reproduce the above copyright
 *    notice, this list of conditions and the following disclaimer in
 *    the documentation and/or other materials provided with the
 *    distribution.
 * 3. Neither the name PX4 nor the names of its contributors may be
 *    used to endorse or promote products derived from this software
 *    without specific prior written permission.
 *
 * THIS SOFTWARE IS PROVIDED BY THE COPYRIGHT HOLDERS AND CONTRIBUTORS
 * "AS IS" AND ANY EXPRESS OR IMPLIED WARRANTIES, INCLUDING, BUT NOT
 * LIMITED TO, THE IMPLIED WARRANTIES OF MERCHANTABILITY AND FITNESS
 * FOR A PARTICULAR PURPOSE ARE DISCLAIMED. IN NO EVENT SHALL THE
 * COPYRIGHT OWNER OR CONTRIBUTORS BE LIABLE FOR ANY DIRECT, INDIRECT,
 * INCIDENTAL, SPECIAL, EXEMPLARY, OR CONSEQUENTIAL DAMAGES (INCLUDING,
 * BUT NOT LIMITED TO, PROCUREMENT OF SUBSTITUTE GOODS OR SERVICES; LOSS
 * OF USE, DATA, OR PROFITS; OR BUSINESS INTERRUPTION) HOWEVER CAUSED
 * AND ON ANY THEORY OF LIABILITY, WHETHER IN CONTRACT, STRICT
 * LIABILITY, OR TORT (INCLUDING NEGLIGENCE OR OTHERWISE) ARISING IN
 * ANY WAY OUT OF THE USE OF THIS SOFTWARE, EVEN IF ADVISED OF THE
 * POSSIBILITY OF SUCH DAMAGE.
 *
 ****************************************************************************/

/**
 * @file commander.c
 * Main system state machine implementation.
 */

#include "commander.h"

#include <nuttx/config.h>
#include <pthread.h>
#include <stdio.h>
#include <stdlib.h>
#include <stdbool.h>
#include <string.h>
#include <unistd.h>
#include <fcntl.h>
#include <errno.h>
#include <debug.h>
#include <sys/prctl.h>
#include <v1.0/common/mavlink.h>
#include <string.h>
#include <arch/board/drv_led.h>
#include <arch/board/up_hrt.h>
#include <arch/board/drv_tone_alarm.h>
#include <arch/board/up_hrt.h>
#include "state_machine_helper.h"
#include "systemlib/systemlib.h"
#include <math.h>
#include <poll.h>
#include <uORB/uORB.h>
#include <uORB/topics/sensor_combined.h>
#include <uORB/topics/manual_control_setpoint.h>
#include <uORB/topics/offboard_control_setpoint.h>
#include <uORB/topics/vehicle_gps_position.h>
#include <uORB/topics/vehicle_command.h>
#include <uORB/topics/subsystem_info.h>
#include <uORB/topics/actuator_controls.h>
#include <mavlink/mavlink_log.h>

#include <systemlib/param/param.h>
#include <systemlib/systemlib.h>
#include <systemlib/err.h>

/* XXX MOVE CALIBRATION TO SENSORS APP THREAD */
#include <drivers/drv_accel.h>
#include <drivers/drv_gyro.h>
#include <drivers/drv_mag.h>
#include <drivers/drv_baro.h>


PARAM_DEFINE_INT32(SYS_FAILSAVE_LL, 0);	/**< Go into low-level failsafe after 0 ms */
//PARAM_DEFINE_INT32(SYS_FAILSAVE_HL, 0);	/**< Go into high-level failsafe after 0 ms */

#include <arch/board/up_cpuload.h>
extern struct system_load_s system_load;

/* Decouple update interval and hysteris counters, all depends on intervals */
#define COMMANDER_MONITORING_INTERVAL 50000
#define COMMANDER_MONITORING_LOOPSPERMSEC (1/(COMMANDER_MONITORING_INTERVAL/1000.0f))
#define LOW_VOLTAGE_BATTERY_COUNTER_LIMIT (LOW_VOLTAGE_BATTERY_HYSTERESIS_TIME_MS*COMMANDER_MONITORING_LOOPSPERMSEC)
#define CRITICAL_VOLTAGE_BATTERY_COUNTER_LIMIT (CRITICAL_VOLTAGE_BATTERY_HYSTERESIS_TIME_MS*COMMANDER_MONITORING_LOOPSPERMSEC)

#define STICK_ON_OFF_LIMIT 0.75f
#define STICK_THRUST_RANGE 1.0f
#define STICK_ON_OFF_HYSTERESIS_TIME_MS 1000
#define STICK_ON_OFF_COUNTER_LIMIT (STICK_ON_OFF_HYSTERESIS_TIME_MS*COMMANDER_MONITORING_LOOPSPERMSEC)

#define GPS_FIX_TYPE_2D 2
#define GPS_FIX_TYPE_3D 3
#define GPS_QUALITY_GOOD_HYSTERIS_TIME_MS 5000
#define GPS_QUALITY_GOOD_COUNTER_LIMIT (GPS_QUALITY_GOOD_HYSTERIS_TIME_MS*COMMANDER_MONITORING_LOOPSPERMSEC)

/* File descriptors */
static int leds;
static int buzzer;
static int mavlink_fd;
static bool commander_initialized = false;
static struct vehicle_status_s current_status; /**< Main state machine */
static orb_advert_t stat_pub;

static uint16_t nofix_counter = 0;
static uint16_t gotfix_counter = 0;

static unsigned int failsafe_lowlevel_timeout_ms;

static bool thread_should_exit = false;		/**< Deamon exit flag */
static bool thread_running = false;		/**< Deamon status flag */
static int deamon_task;				/**< Handle of deamon task / thread */

/* pthread loops */
static void *command_handling_loop(void *arg);
static void *orb_receive_loop(void *arg);

__EXPORT int commander_main(int argc, char *argv[]);

/**
 * Mainloop of commander.
 */
int commander_thread_main(int argc, char *argv[]);

static int buzzer_init(void);
static void buzzer_deinit(void);
static int led_init(void);
static void led_deinit(void);
static int led_toggle(int led);
static int led_on(int led);
static int led_off(int led);
static int pm_save_eeprom(bool only_unsaved);
static void do_gyro_calibration(int status_pub, struct vehicle_status_s *status);
static void do_mag_calibration(int status_pub, struct vehicle_status_s *status);
static void do_accel_calibration(int status_pub, struct vehicle_status_s *status);
static void handle_command(int status_pub, struct vehicle_status_s *current_status, struct vehicle_command_s *cmd);

int trigger_audio_alarm(uint8_t old_mode, uint8_t old_state, uint8_t new_mode, uint8_t new_state);



/**
 * Print the correct usage.
 */
static void usage(const char *reason);

/**
 * Sort calibration values.
 *
 * Sorts the calibration values with bubble sort.
 *
 * @param a 	The array to sort
 * @param n 	The number of entries in the array
 */
static void cal_bsort(float a[], int n);

static int buzzer_init()
{
	buzzer = open("/dev/tone_alarm", O_WRONLY);

	if (buzzer < 0) {
		fprintf(stderr, "[commander] Buzzer: open fail\n");
		return ERROR;
	}

	return 0;
}

static void buzzer_deinit()
{
	close(buzzer);
}


static int led_init()
{
	leds = open("/dev/led", O_RDONLY | O_NONBLOCK);

	if (leds < 0) {
		fprintf(stderr, "[commander] LED: open fail\n");
		return ERROR;
	}

	if (ioctl(leds, LED_ON, LED_BLUE) || ioctl(leds, LED_ON, LED_AMBER)) {
		fprintf(stderr, "[commander] LED: ioctl fail\n");
		return ERROR;
	}

	return 0;
}

static void led_deinit()
{
	close(leds);
}

static int led_toggle(int led)
{
	static int last_blue = LED_ON;
	static int last_amber = LED_ON;

	if (led == LED_BLUE) last_blue = (last_blue == LED_ON) ? LED_OFF : LED_ON;

	if (led == LED_AMBER) last_amber = (last_amber == LED_ON) ? LED_OFF : LED_ON;

	return ioctl(leds, ((led == LED_BLUE) ? last_blue : last_amber), led);
}

static int led_on(int led)
{
	return ioctl(leds, LED_ON, led);
}

static int led_off(int led)
{
	return ioctl(leds, LED_OFF, led);
}

enum AUDIO_PATTERN {
	AUDIO_PATTERN_ERROR = 1,
	AUDIO_PATTERN_NOTIFY_POSITIVE = 2,
	AUDIO_PATTERN_NOTIFY_NEUTRAL = 3,
	AUDIO_PATTERN_NOTIFY_NEGATIVE = 4,
	AUDIO_PATTERN_TETRIS = 5
};

int trigger_audio_alarm(uint8_t old_mode, uint8_t old_state, uint8_t new_mode, uint8_t new_state) {

	/* Trigger alarm if going into any error state */
	if (((new_state == SYSTEM_STATE_GROUND_ERROR) && (old_state != SYSTEM_STATE_GROUND_ERROR)) ||
		((new_state == SYSTEM_STATE_MISSION_ABORT) && (old_state != SYSTEM_STATE_MISSION_ABORT))) {
		ioctl(buzzer, TONE_SET_ALARM, 0);
		ioctl(buzzer, TONE_SET_ALARM, AUDIO_PATTERN_ERROR);
	}

	/* Trigger neutral on arming / disarming */
	if (((new_state == SYSTEM_STATE_GROUND_READY) && (old_state != SYSTEM_STATE_GROUND_READY))) {
		ioctl(buzzer, TONE_SET_ALARM, 0);
		ioctl(buzzer, TONE_SET_ALARM, AUDIO_PATTERN_NOTIFY_NEUTRAL);
	}

	/* Trigger Tetris on being bored */

	return 0;
}

static void cal_bsort(float a[], int n)
{
	int i,j,t;
	for(i=0;i<n-1;i++)
	{
		for(j=0;j<n-i-1;j++)
		{
			if(a[j]>a[j+1]) {
				t=a[j];
				a[j]=a[j+1];
				a[j+1]=t;
			}
		}
	}
}

static const char *parameter_file = "/eeprom/parameters";

static int pm_save_eeprom(bool only_unsaved)
{
	/* delete the file in case it exists */
	unlink(parameter_file);

	/* create the file */
	int fd = open(parameter_file, O_WRONLY | O_CREAT | O_EXCL);

	if (fd < 0) {
		warn("opening '%s' for writing failed", parameter_file);
		return -1;
	}

	int result = param_export(fd, only_unsaved);
	close(fd);

	if (result != 0) {
		unlink(parameter_file);
		warn("error exporting parameters to '%s'", parameter_file);
		return -2;
	}

	return 0;
}

void do_mag_calibration(int status_pub, struct vehicle_status_s *status)
{
	/* set to mag calibration mode */
	status->flag_preflight_mag_calibration = true;
	state_machine_publish(status_pub, status, mavlink_fd);

	int sub_sensor_combined = orb_subscribe(ORB_ID(sensor_combined));
	struct sensor_combined_s raw;

	/* 30 seconds */
	const uint64_t calibration_interval_us = 45 * 1000000;
	unsigned int calibration_counter = 0;

	const int peak_samples = 500;

	float mag_max[3] = {0, 0, 0};
	float mag_min[3] = {0, 0, 0};

	int fd = open(MAG_DEVICE_PATH, 0);
	struct mag_scale mscale_null = {
		0.0f,
		1.0f,
		0.0f,
		1.0f,
		0.0f,
		1.0f,
	};
	if (OK != ioctl(fd, MAGIOCSSCALE, (long unsigned int)&mscale_null))
		warn("WARNING: failed to set scale / offsets for mag");
	close(fd);

	mavlink_log_info(mavlink_fd, "[commander] Please rotate around all axes.");
	
	uint64_t calibration_start = hrt_absolute_time();
	while ((hrt_absolute_time() - calibration_start) < calibration_interval_us) {

		/* wait blocking for new data */
		struct pollfd fds[1] = { { .fd = sub_sensor_combined, .events = POLLIN } };

		if (poll(fds, 1, 1000)) {
			orb_copy(ORB_ID(sensor_combined), sub_sensor_combined, &raw);
			/* get min/max values */

			if (raw.magnetometer_raw[0] < mag_min[0]) {
				mag_min[0] = raw.magnetometer_raw[0];
			}
			else if (raw.magnetometer_raw[0] > mag_max[0]) {
				mag_max[0] = raw.magnetometer_raw[0];
			}

			if (raw.magnetometer_raw[1] < mag_min[1]) {
				mag_min[1] = raw.magnetometer_raw[1];
			}
			else if (raw.magnetometer_raw[1] > mag_max[1]) {
				mag_max[1] = raw.magnetometer_raw[1];
			}

			if (raw.magnetometer_raw[2] < mag_min[2]) {
				mag_min[2] = raw.magnetometer_raw[2];
			}
			else if (raw.magnetometer_raw[2] > mag_max[2]) {
				mag_max[2] = raw.magnetometer_raw[2];
			}

			calibration_counter++;
		} else {
			/* any poll failure for 1s is a reason to abort */
			//mavlink_log_info(mavlink_fd, "[commander] mag calibration aborted, please retry.");
			//break;
		}
	}

	/* disable calibration mode */
	status->flag_preflight_mag_calibration = false;
	state_machine_publish(status_pub, status, mavlink_fd);

	float mag_offset[3];

	/**
	 * The offset is subtracted from the sensor values, so the result is the
	 * POSITIVE number that has to be subtracted from the sensor data
	 * to shift the center to zero
	 *
	 * offset = max - ((max - min) / 2.0f)
	 *
	 * which reduces to
	 *
	 * offset = (max + min) / 2.0f
	 */

//	printf("max 0: %f\n",mag_max[0]);
//	printf("max 1: %f\n",mag_max[1]);
//	printf("max 2: %f\n",mag_max[2]);
//	printf("min 0: %f\n",mag_min[0]);
//	printf("min 1: %f\n",mag_min[1]);
//	printf("min 2: %f\n",mag_min[2]);

	mag_offset[0] = (mag_max[0] + mag_min[0]) / 2.0f;
	mag_offset[1] = (mag_max[1] + mag_min[1]) / 2.0f;
	mag_offset[2] = (mag_max[2] + mag_min[2]) / 2.0f;

//	printf("mag off 0: %f\n",mag_offset[0]);
//	printf("mag off 1: %f\n",mag_offset[1]);
//	printf("mag off 2: %f\n",mag_offset[2]);

	/* announce and set new offset */

	// char offset_output[50];
	// sprintf(offset_output, "[commander] mag cal: %8.4f %8.4f %8.4f", (double)mag_offset[0], (double)mag_offset[1], (double)mag_offset[2]);
	// mavlink_log_info(mavlink_fd, offset_output);

	if (param_set(param_find("SENS_MAG_XOFF"), &(mag_offset[0]))) {
		fprintf(stderr, "[commander] Setting X mag offset failed!\n");
	}

	if (param_set(param_find("SENS_MAG_YOFF"), &(mag_offset[1]))) {
		fprintf(stderr, "[commander] Setting Y mag offset failed!\n");
	}

	if (param_set(param_find("SENS_MAG_ZOFF"), &(mag_offset[2]))) {
		fprintf(stderr, "[commander] Setting Z mag offset failed!\n");
	}

	fd = open(MAG_DEVICE_PATH, 0);
	struct mag_scale mscale = {
		mag_offset[0],
		1.0f,
		mag_offset[1],
		1.0f,
		mag_offset[2],
		1.0f,
	};
	if (OK != ioctl(fd, MAGIOCSSCALE, (long unsigned int)&mscale))
		warn("WARNING: failed to set scale / offsets for mag");
	close(fd);

	/* auto-save to EEPROM */
	int save_ret = pm_save_eeprom(false);
	if(save_ret != 0) {
		warn("WARNING: auto-save of params to EEPROM failed");
	}

	mavlink_log_info(mavlink_fd, "[commander] magnetometer calibration finished");

	close(sub_sensor_combined);
}

void do_gyro_calibration(int status_pub, struct vehicle_status_s *status)
{
	/* set to gyro calibration mode */
	status->flag_preflight_gyro_calibration = true;
	state_machine_publish(status_pub, status, mavlink_fd);

	const int calibration_count = 5000;

	int sub_sensor_combined = orb_subscribe(ORB_ID(sensor_combined));
	struct sensor_combined_s raw;

	int calibration_counter = 0;
	float gyro_offset[3] = {0.0f, 0.0f, 0.0f};

	/* set offsets to zero */
	int fd = open(GYRO_DEVICE_PATH, 0);
	struct gyro_scale gscale_null = { 
		0.0f,
		1.0f,
		0.0f,
		1.0f,
		0.0f,
		1.0f,
	};
	if (OK != ioctl(fd, GYROIOCSSCALE, (long unsigned int)&gscale_null))
		warn("WARNING: failed to set scale / offsets for gyro");
	close(fd);

	while (calibration_counter < calibration_count) {

		/* wait blocking for new data */
		struct pollfd fds[1] = { { .fd = sub_sensor_combined, .events = POLLIN } };

		if (poll(fds, 1, 1000)) {
			orb_copy(ORB_ID(sensor_combined), sub_sensor_combined, &raw);
			gyro_offset[0] += raw.gyro_rad_s[0];
			gyro_offset[1] += raw.gyro_rad_s[1];
			gyro_offset[2] += raw.gyro_rad_s[2];
			calibration_counter++;
		} else {
			/* any poll failure for 1s is a reason to abort */
			mavlink_log_info(mavlink_fd, "[commander] gyro calibration aborted, please retry.");
			return;
		}
	}

	gyro_offset[0] = gyro_offset[0] / calibration_count;
	gyro_offset[1] = gyro_offset[1] / calibration_count;
	gyro_offset[2] = gyro_offset[2] / calibration_count;

	if (param_set(param_find("SENS_GYRO_XOFF"), &(gyro_offset[0]))) {
		mavlink_log_critical(mavlink_fd, "[commander] Setting X gyro offset failed!");
	}
	
	if (param_set(param_find("SENS_GYRO_YOFF"), &(gyro_offset[1]))) {
		mavlink_log_critical(mavlink_fd, "[commander] Setting Y gyro offset failed!");
	}

	if (param_set(param_find("SENS_GYRO_ZOFF"), &(gyro_offset[2]))) {
		mavlink_log_critical(mavlink_fd, "[commander] Setting Z gyro offset failed!");
	}

	/* set offsets to actual value */
	fd = open(GYRO_DEVICE_PATH, 0);
	struct gyro_scale gscale = { 
		gyro_offset[0],
		1.0f,
		gyro_offset[1],
		1.0f,
		gyro_offset[2],
		1.0f,
	};
	if (OK != ioctl(fd, GYROIOCSSCALE, (long unsigned int)&gscale))
		warn("WARNING: failed to set scale / offsets for gyro");
	close(fd);

	/* auto-save to EEPROM */
	int save_ret = pm_save_eeprom(false);
	if(save_ret != 0) {
		warn("WARNING: auto-save of params to EEPROM failed");
	}

	/* exit to gyro calibration mode */
	status->flag_preflight_gyro_calibration = false;
	state_machine_publish(status_pub, status, mavlink_fd);

	mavlink_log_info(mavlink_fd, "[commander] gyro calibration finished");

	// char offset_output[50];
	// sprintf(offset_output, "[commander] gyro cal: x:%8.4f y:%8.4f z:%8.4f", (double)gyro_offset[0], (double)gyro_offset[1], (double)gyro_offset[2]);
	// mavlink_log_info(mavlink_fd, offset_output);

	close(sub_sensor_combined);
}

void do_accel_calibration(int status_pub, struct vehicle_status_s *status)
{
	/* announce change */
	usleep(5000);
	mavlink_log_info(mavlink_fd, "[commander] The system should be level and not moved");

	/* set to accel calibration mode */
	status->flag_preflight_accel_calibration = true;
	state_machine_publish(status_pub, status, mavlink_fd);

	const int calibration_count = 5000;

	int sub_sensor_combined = orb_subscribe(ORB_ID(sensor_combined));
	struct sensor_combined_s raw;

	int calibration_counter = 0;
	float accel_offset[3] = {0.0f, 0.0f, 0.0f};

	int fd = open(ACCEL_DEVICE_PATH, 0);
	struct accel_scale ascale_null = {
		0.0f,
		1.0f,
		0.0f,
		1.0f,
		0.0f,
		1.0f,
	};
	if (OK != ioctl(fd, ACCELIOCSSCALE, (long unsigned int)&ascale_null))
		warn("WARNING: failed to set scale / offsets for accel");
	close(fd);

	while (calibration_counter < calibration_count) {

		/* wait blocking for new data */
		struct pollfd fds[1] = { { .fd = sub_sensor_combined, .events = POLLIN } };

		if (poll(fds, 1, 1000)) {
			orb_copy(ORB_ID(sensor_combined), sub_sensor_combined, &raw);
			accel_offset[0] += raw.accelerometer_m_s2[0];
			accel_offset[1] += raw.accelerometer_m_s2[1];
			accel_offset[2] += raw.accelerometer_m_s2[2];
			calibration_counter++;
		} else {
			/* any poll failure for 1s is a reason to abort */
			mavlink_log_info(mavlink_fd, "[commander] gyro calibration aborted, please retry.");
			return;
		}
	}

	accel_offset[0] = accel_offset[0] / calibration_count;
	accel_offset[1] = accel_offset[1] / calibration_count;
	accel_offset[2] = accel_offset[2] / calibration_count;

	/* add the removed length from x / y to z, since we induce a scaling issue else */
	float total_len = sqrtf(accel_offset[0]*accel_offset[0] + accel_offset[1]*accel_offset[1] + accel_offset[2]*accel_offset[2]);

	/* if length is correct, zero results here */
	accel_offset[2] = accel_offset[2] + total_len;

	float scale = 9.80665f / total_len;

	if (param_set(param_find("SENS_ACC_XOFF"), &(accel_offset[0]))) {
		mavlink_log_critical(mavlink_fd, "[commander] Setting X accel offset failed!");
	}
	
	if (param_set(param_find("SENS_ACC_YOFF"), &(accel_offset[1]))) {
		mavlink_log_critical(mavlink_fd, "[commander] Setting Y accel offset failed!");
	}

	if (param_set(param_find("SENS_ACC_ZOFF"), &(accel_offset[2]))) {
		mavlink_log_critical(mavlink_fd, "[commander] Setting Z accel offset failed!");
	}

	if (param_set(param_find("SENS_ACC_XSCALE"), &(scale))) {
		mavlink_log_critical(mavlink_fd, "[commander] Setting X accel offset failed!");
	}
	
	if (param_set(param_find("SENS_ACC_YSCALE"), &(scale))) {
		mavlink_log_critical(mavlink_fd, "[commander] Setting Y accel offset failed!");
	}

	if (param_set(param_find("SENS_ACC_ZSCALE"), &(scale))) {
		mavlink_log_critical(mavlink_fd, "[commander] Setting Z accel offset failed!");
	}

	fd = open(ACCEL_DEVICE_PATH, 0);
	struct accel_scale ascale = {
		accel_offset[0],
		scale,
		accel_offset[1],
		scale,
		accel_offset[2],
		scale,
	};
	if (OK != ioctl(fd, ACCELIOCSSCALE, (long unsigned int)&ascale))
		warn("WARNING: failed to set scale / offsets for accel");
	close(fd);

	/* auto-save to EEPROM */
	int save_ret = pm_save_eeprom(false);
	if(save_ret != 0) {
		warn("WARNING: auto-save of params to EEPROM failed");
	}

	/* exit to gyro calibration mode */
	status->flag_preflight_accel_calibration = false;
	state_machine_publish(status_pub, status, mavlink_fd);

	mavlink_log_info(mavlink_fd, "[commander] acceleration calibration finished");

	// char offset_output[50];
	// sprintf(offset_output, "[commander] accel cal: x:%8.4f y:%8.4f z:%8.4f", (double)accel_offset[0],
	// 	(double)accel_offset[1], (double)accel_offset[2]);
	// mavlink_log_info(mavlink_fd, offset_output);

	close(sub_sensor_combined);
}



void handle_command(int status_pub, struct vehicle_status_s *current_vehicle_status, struct vehicle_command_s *cmd)
{
	/* result of the command */
	uint8_t result = MAV_RESULT_UNSUPPORTED;


	/* supported command handling start */

	/* request to set different system mode */
	switch (cmd->command) {
		case MAV_CMD_DO_SET_MODE:
		{
			if (OK == update_state_machine_mode_request(status_pub, current_vehicle_status, mavlink_fd, (uint8_t)cmd->param1)) {
				result = MAV_RESULT_ACCEPTED;
			} else {
				result = MAV_RESULT_DENIED;
			}
		}
		break;

		case MAV_CMD_COMPONENT_ARM_DISARM: {
			/* request to arm */
			if ((int)cmd->param1 == 1) {
				if (OK == update_state_machine_mode_request(status_pub, current_vehicle_status, mavlink_fd, VEHICLE_MODE_FLAG_SAFETY_ARMED)) {
					result = MAV_RESULT_ACCEPTED;
				} else {
					result = MAV_RESULT_DENIED;
				}
			/* request to disarm */
			} else if ((int)cmd->param1 == 0) {
				if (OK == update_state_machine_mode_request(status_pub, current_vehicle_status, mavlink_fd, VEHICLE_MODE_FLAG_SAFETY_ARMED)) {
					result = MAV_RESULT_ACCEPTED;
				} else {
					result = MAV_RESULT_DENIED;
				}
			}
		}
		break;

		/* request for an autopilot reboot */
		case MAV_CMD_PREFLIGHT_REBOOT_SHUTDOWN: {
			if ((int)cmd->param1 == 1) {
				if (OK == do_state_update(status_pub, current_vehicle_status, mavlink_fd, SYSTEM_STATE_REBOOT)) {
					/* SPECIAL CASE: SYSTEM WILL NEVER RETURN HERE */
					result = MAV_RESULT_ACCEPTED;
				} else {
					/* system may return here */
					result = MAV_RESULT_DENIED;
				}
			}
		}
		break;

		case PX4_CMD_CONTROLLER_SELECTION: {
			bool changed = false;
			if ((int)cmd->param1 != (int)current_vehicle_status->flag_control_rates_enabled) {
				current_vehicle_status->flag_control_rates_enabled = cmd->param1;
				changed = true;
			}
			if ((int)cmd->param2 != (int)current_vehicle_status->flag_control_attitude_enabled) {
				current_vehicle_status->flag_control_attitude_enabled = cmd->param2;
				changed = true;
			}
			if ((int)cmd->param3 != (int)current_vehicle_status->flag_control_velocity_enabled) {
				current_vehicle_status->flag_control_velocity_enabled = cmd->param3;
				changed = true;
			}
			if ((int)cmd->param4 != (int)current_vehicle_status->flag_control_position_enabled) {
				current_vehicle_status->flag_control_position_enabled = cmd->param4;
				changed = true;
			}

			if (changed) {
				/* publish current state machine */
				state_machine_publish(status_pub, current_vehicle_status, mavlink_fd);
			}
		}

//		/* request to land */
//		case MAV_CMD_NAV_LAND:
//		 {
//				//TODO: add check if landing possible
//				//TODO: add landing maneuver
//
//				if (0 == update_state_machine_custom_mode_request(status_pub, current_vehicle_status, SYSTEM_STATE_ARMED)) {
//					result = MAV_RESULT_ACCEPTED;
//		}		}
//		break;
//
//		/* request to takeoff */
//		case MAV_CMD_NAV_TAKEOFF:
//		{
//			//TODO: add check if takeoff possible
//			//TODO: add takeoff maneuver
//
//			if (0 == update_state_machine_custom_mode_request(status_pub, current_vehicle_status, SYSTEM_STATE_AUTO)) {
//				result = MAV_RESULT_ACCEPTED;
//			}
//		}
//		break;
//
		/* preflight calibration */
		case MAV_CMD_PREFLIGHT_CALIBRATION: {
			bool handled = false;

			/* gyro calibration */
			if ((int)(cmd->param1) == 1) {
				/* transition to calibration state */
				do_state_update(status_pub, &current_status, mavlink_fd, SYSTEM_STATE_PREFLIGHT);

				if (current_status.state_machine == SYSTEM_STATE_PREFLIGHT) {
					mavlink_log_info(mavlink_fd, "[commander] CMD starting gyro calibration");
					do_gyro_calibration(status_pub, &current_status);
					mavlink_log_info(mavlink_fd, "[commander] CMD finished gyro calibration");
					do_state_update(status_pub, &current_status, mavlink_fd, SYSTEM_STATE_STANDBY);
					result = MAV_RESULT_ACCEPTED;
				} else {
					mavlink_log_critical(mavlink_fd, "[commander] REJECTING gyro calibration");
					result = MAV_RESULT_DENIED;
				}
				handled = true;
			}

			/* magnetometer calibration */
			if ((int)(cmd->param2) == 1) {
				/* transition to calibration state */
				do_state_update(status_pub, &current_status, mavlink_fd, SYSTEM_STATE_PREFLIGHT);

				if (current_status.state_machine == SYSTEM_STATE_PREFLIGHT) {
					mavlink_log_info(mavlink_fd, "[commander] CMD starting mag calibration");
					do_mag_calibration(status_pub, &current_status);
					mavlink_log_info(mavlink_fd, "[commander] CMD finished mag calibration");
					do_state_update(status_pub, &current_status, mavlink_fd, SYSTEM_STATE_STANDBY);
					result = MAV_RESULT_ACCEPTED;
				} else {
					mavlink_log_critical(mavlink_fd, "[commander] CMD REJECTING mag calibration");
					result = MAV_RESULT_DENIED;
				}
				handled = true;
			}

			/* accel calibration */
			if ((int)(cmd->param5) == 1) {
				/* transition to calibration state */
				do_state_update(status_pub, &current_status, mavlink_fd, SYSTEM_STATE_PREFLIGHT);

				if (current_status.state_machine == SYSTEM_STATE_PREFLIGHT) {
					mavlink_log_info(mavlink_fd, "[commander] CMD starting accel calibration");
					do_accel_calibration(status_pub, &current_status);
					mavlink_log_info(mavlink_fd, "[commander] CMD finished accel calibration");
					do_state_update(status_pub, &current_status, mavlink_fd, SYSTEM_STATE_STANDBY);
					result = MAV_RESULT_ACCEPTED;
				} else {
					mavlink_log_critical(mavlink_fd, "[commander] REJECTING accel calibration");
					result = MAV_RESULT_DENIED;
				}
				handled = true;
			}

			/* none found */
			if (!handled) {
				//fprintf(stderr, "[commander] refusing unsupported calibration request\n");
				mavlink_log_critical(mavlink_fd, "[commander] CMD refusing unsupported calibration request");
				result = MAV_RESULT_UNSUPPORTED;
			}
		}
		break;

		/*
		 * do not report an error for commands that are
		 * handled directly by MAVLink.
		 */
		case MAV_CMD_PREFLIGHT_STORAGE:
		break;

		default: {
			mavlink_log_critical(mavlink_fd, "[commander] refusing unsupported command");
			result = MAV_RESULT_UNSUPPORTED;
		}
		break;
	}

	/* supported command handling stop */


	/* send any requested ACKs */
	if (cmd->confirmation > 0) {
		/* send acknowledge command */
		// XXX TODO
	}

}

/**
 * Handle commands sent by the ground control station via MAVLink.
 */
static void *command_handling_loop(void *arg)
{
	/* Set thread name */
	prctl(PR_SET_NAME, "commander cmd handler", getpid());

	/* Subscribe to command topic */
	int cmd_sub = orb_subscribe(ORB_ID(vehicle_command));
	struct vehicle_command_s cmd;

	while (!thread_should_exit) {
		struct pollfd fds[1] = { { .fd = cmd_sub, .events = POLLIN } };

		if (poll(fds, 1, 5000) == 0) {
			/* timeout, but this is no problem, silently ignore */
		} else {
			/* got command */
			orb_copy(ORB_ID(vehicle_command), cmd_sub, &cmd);

			/* handle it */
			handle_command(stat_pub, &current_status, &cmd);
		}
	}

	close(cmd_sub);

	return NULL;
}

static void *orb_receive_loop(void *arg)  //handles status information coming from subsystems (present, enabled, health), these values do not indicate the quality (variance) of the signal
{
	/* Set thread name */
	prctl(PR_SET_NAME, "commander orb rcv", getpid());

	/* Subscribe to command topic */
	int subsys_sub = orb_subscribe(ORB_ID(subsystem_info));
	struct subsystem_info_s info;

	while (!thread_should_exit) {
		struct pollfd fds[1] = { { .fd = subsys_sub, .events = POLLIN } };

		if (poll(fds, 1, 5000) == 0) {
			/* timeout, but this is no problem, silently ignore */
		} else {
			/* got command */
			orb_copy(ORB_ID(subsystem_info), subsys_sub, &info);

			printf("Subsys changed: %d\n", (int)info.subsystem_type);
		}
	}

	close(subsys_sub);

	return NULL;
}



enum BAT_CHEM {
	BAT_CHEM_LITHIUM_POLYMERE = 0,
};

/*
 * Provides a coarse estimate of remaining battery power.
 *
 * The estimate is very basic and based on decharging voltage curves.
 *
 * @return the estimated remaining capacity in 0..1
 */
float battery_remaining_estimate_voltage(int cells, int chemistry, float voltage);

PARAM_DEFINE_FLOAT(BAT_V_EMPTY, 3.2f);
PARAM_DEFINE_FLOAT(BAT_V_FULL, 4.05f);

float battery_remaining_estimate_voltage(int cells, int chemistry, float voltage)
{
	float ret = 0;
	static param_t bat_volt_empty;
	static param_t bat_volt_full;
	static bool initialized = false;
	static unsigned int counter = 0;

	if (!initialized) {
		bat_volt_empty = param_find("BAT_V_EMPTY");
		bat_volt_full = param_find("BAT_V_FULL");
		initialized = true;
	}

	float chemistry_voltage_empty[1] = { 3.2f };
	float chemistry_voltage_full[1] = { 4.05f };

	if (counter % 100 == 0) {
		param_get(bat_volt_empty, &(chemistry_voltage_empty[0]));
		param_get(bat_volt_full, &(chemistry_voltage_full[0]));
	}
	counter++;

	ret = (voltage - cells * chemistry_voltage_empty[chemistry]) / (cells * (chemistry_voltage_full[chemistry] - chemistry_voltage_empty[chemistry]));

	/* limit to sane values */
	ret = (ret < 0) ? 0 : ret;
	ret = (ret > 1) ? 1 : ret;
	return ret;
}

static void
usage(const char *reason)
{
	if (reason)
		fprintf(stderr, "%s\n", reason);
	fprintf(stderr, "usage: deamon {start|stop|status} [-p <additional params>]\n\n");
	exit(1);
}

/**
 * The deamon app only briefly exists to start
 * the background job. The stack size assigned in the
 * Makefile does only apply to this management task.
 * 
 * The actual stack size should be set in the call
 * to task_create().
 */
int commander_main(int argc, char *argv[])
{
	if (argc < 1)
		usage("missing command");

	if (!strcmp(argv[1], "start")) {

		if (thread_running) {
			printf("commander already running\n");
			/* this is not an error */
			exit(0);
		}

		thread_should_exit = false;
		deamon_task = task_create("commander", SCHED_PRIORITY_MAX - 50, 4096, commander_thread_main, (argv) ? (const char **)&argv[2] : (const char **)NULL);
		thread_running = true;
		exit(0);
	}

	if (!strcmp(argv[1], "stop")) {
		thread_should_exit = true;
		exit(0);
	}

	if (!strcmp(argv[1], "status")) {
		if (thread_running) {
			printf("\tcommander is running\n");
		} else {
			printf("\tcommander not started\n");
		}
		exit(0);
	}

	usage("unrecognized command");
	exit(1);
}

int commander_thread_main(int argc, char *argv[])
{
	/* not yet initialized */
	commander_initialized = false;

	/* set parameters */
	failsafe_lowlevel_timeout_ms = 0;
	param_get(param_find("SYS_FAILSAVE_LL"), &failsafe_lowlevel_timeout_ms);

	/* welcome user */
	printf("[commander] I am in command now!\n");

	/* pthreads for command and subsystem info handling */
	pthread_t command_handling_thread;
	pthread_t subsystem_info_thread;

	/* initialize */
	if (led_init() != 0) {
		fprintf(stderr, "[commander] ERROR: Failed to initialize leds\n");
	}

	if (buzzer_init() != 0) {
		fprintf(stderr, "[commander] ERROR: Failed to initialize buzzer\n");
	}

	mavlink_fd = open(MAVLINK_LOG_DEVICE, 0);

	if (mavlink_fd < 0) {
		fprintf(stderr, "[commander] ERROR: Failed to open MAVLink log stream, start mavlink app first.\n");
	}

	/* make sure we are in preflight state */
	memset(&current_status, 0, sizeof(current_status));
	current_status.state_machine = SYSTEM_STATE_PREFLIGHT;
	current_status.flag_system_armed = false;
	current_status.offboard_control_signal_found_once = false;
	current_status.rc_signal_found_once = false;

	/* advertise to ORB */
	stat_pub = orb_advertise(ORB_ID(vehicle_status), &current_status);
	/* publish current state machine */
	state_machine_publish(stat_pub, &current_status, mavlink_fd);

	if (stat_pub < 0) {
		printf("[commander] ERROR: orb_advertise for topic vehicle_status failed.\n");
		exit(ERROR);
	}

	mavlink_log_info(mavlink_fd, "[commander] system is running");

	/* create pthreads */
	pthread_attr_t command_handling_attr;
	pthread_attr_init(&command_handling_attr);
	pthread_attr_setstacksize(&command_handling_attr, 6000);
	pthread_create(&command_handling_thread, &command_handling_attr, command_handling_loop, NULL);

	pthread_attr_t subsystem_info_attr;
	pthread_attr_init(&subsystem_info_attr);
	pthread_attr_setstacksize(&subsystem_info_attr, 2048);
	pthread_create(&subsystem_info_thread, &subsystem_info_attr, orb_receive_loop, NULL);

	/* Start monitoring loop */
	uint16_t counter = 0;
	uint8_t flight_env;

	/* Initialize to 3.0V to make sure the low-pass loads below valid threshold */
	float battery_voltage = 12.0f;
	bool battery_voltage_valid = true;
	bool low_battery_voltage_actions_done = false;
	bool critical_battery_voltage_actions_done = false;
	uint8_t low_voltage_counter = 0;
	uint16_t critical_voltage_counter = 0;
	int16_t mode_switch_rc_value;
	float bat_remain = 1.0f;

	uint16_t stick_off_counter = 0;
	uint16_t stick_on_counter = 0;

	float hdop = 65535.0f;

	int gps_quality_good_counter = 0;

	/* Subscribe to manual control data */
	int sp_man_sub = orb_subscribe(ORB_ID(manual_control_setpoint));
	struct manual_control_setpoint_s sp_man;
	memset(&sp_man, 0, sizeof(sp_man));

	/* Subscribe to offboard control data */
	int sp_offboard_sub = orb_subscribe(ORB_ID(offboard_control_setpoint));
	struct offboard_control_setpoint_s sp_offboard;
	memset(&sp_offboard, 0, sizeof(sp_offboard));

	int gps_sub = orb_subscribe(ORB_ID(vehicle_gps_position));
	struct vehicle_gps_position_s gps;
	memset(&gps, 0, sizeof(gps));

	int sensor_sub = orb_subscribe(ORB_ID(sensor_combined));
	struct sensor_combined_s sensors;
	memset(&sensors, 0, sizeof(sensors));

	// uint8_t vehicle_state_previous = current_status.state_machine;
	float voltage_previous = 0.0f;

	uint64_t last_idle_time = 0;

	/* now initialized */
	commander_initialized = true;

	uint64_t start_time = hrt_absolute_time();
	uint64_t failsave_ll_start_time = 0;

	bool state_changed = true;

	while (!thread_should_exit) {

		/* Get current values */
<<<<<<< HEAD
		orb_copy(ORB_ID(manual_control_setpoint), sp_man_sub, &sp_man);
		orb_copy(ORB_ID(offboard_control_setpoint), sp_offboard_sub, &sp_offboard);
=======
		bool new_data;
		orb_check(sp_man_sub, &new_data);
		if (new_data) {
			orb_copy(ORB_ID(manual_control_setpoint), sp_man_sub, &sp_man);
		}

		orb_check(sp_offboard_sub, &new_data);
		if (new_data) {
			orb_copy(ORB_ID(offboard_control_setpoint), sp_offboard_sub, &sp_offboard);
		}
>>>>>>> ec3949bf
		orb_copy(ORB_ID(vehicle_gps_position), gps_sub, &gps);
		orb_copy(ORB_ID(sensor_combined), sensor_sub, &sensors);

		battery_voltage = sensors.battery_voltage_v;
		battery_voltage_valid = sensors.battery_voltage_valid;

		/*
		 * Only update battery voltage estimate if voltage is
		 * valid and system has been running for two and a half seconds
		 */
		if (battery_voltage_valid && (hrt_absolute_time() - start_time > 2500000)) {
			bat_remain = battery_remaining_estimate_voltage(3, BAT_CHEM_LITHIUM_POLYMERE, battery_voltage);
		}

		/* Slow but important 8 Hz checks */
		if (counter % ((1000000 / COMMANDER_MONITORING_INTERVAL) / 8) == 0) {
			/* toggle activity (blue) led at 1 Hz in standby, 10 Hz in armed mode */
			if ((current_status.state_machine == SYSTEM_STATE_GROUND_READY ||
			     current_status.state_machine == SYSTEM_STATE_AUTO  ||
			     current_status.state_machine == SYSTEM_STATE_MANUAL)) {
				/* armed */
				led_toggle(LED_BLUE);

			} else if (counter % (1000000 / COMMANDER_MONITORING_INTERVAL) == 0) {
				/* not armed */
				led_toggle(LED_BLUE);
			}

			/* toggle error led at 5 Hz in HIL mode */
			if (current_status.flag_hil_enabled) {
				/* hil enabled */
				led_toggle(LED_AMBER);

			} else if (bat_remain < 0.3f && (low_voltage_counter > LOW_VOLTAGE_BATTERY_COUNTER_LIMIT)) {
				/* toggle error (red) at 5 Hz on low battery or error */
				led_toggle(LED_AMBER);

			} else {
				// /* Constant error indication in standby mode without GPS */
				// if (!current_status.gps_valid) {
				// 	led_on(LED_AMBER);

				// } else {
				// 	led_off(LED_AMBER);
				// }
			}

			if (counter % (1000000 / COMMANDER_MONITORING_INTERVAL) == 0) {
				/* compute system load */
				uint64_t interval_runtime = system_load.tasks[0].total_runtime - last_idle_time;

				if (last_idle_time > 0)
					current_status.load = 1000 - (interval_runtime / 1000);	//system load is time spent in non-idle

				last_idle_time = system_load.tasks[0].total_runtime;
			}
		}

		// // XXX Export patterns and threshold to parameters
		/* Trigger audio event for low battery */
		if (bat_remain < 0.1f && battery_voltage_valid && (counter % ((1000000 / COMMANDER_MONITORING_INTERVAL) / 4) == 0)) {
			/* For less than 10%, start be really annoying at 5 Hz */
			ioctl(buzzer, TONE_SET_ALARM, 0);
			ioctl(buzzer, TONE_SET_ALARM, 3);

		} else if (bat_remain < 0.1f && battery_voltage_valid && (counter % ((1000000 / COMMANDER_MONITORING_INTERVAL) / 4) == 2)) {
			ioctl(buzzer, TONE_SET_ALARM, 0);

		} else if (bat_remain < 0.2f && battery_voltage_valid && (counter % ((1000000 / COMMANDER_MONITORING_INTERVAL) / 2) == 0)) {
			/* For less than 20%, start be slightly annoying at 1 Hz */
			ioctl(buzzer, TONE_SET_ALARM, 0);
			ioctl(buzzer, TONE_SET_ALARM, 2);

		} else if (bat_remain < 0.2f && battery_voltage_valid && (counter % ((1000000 / COMMANDER_MONITORING_INTERVAL) / 2) == 2)) {
			ioctl(buzzer, TONE_SET_ALARM, 0);
		}

		/* Check battery voltage */
		/* write to sys_status */
		current_status.voltage_battery = battery_voltage;

		/* if battery voltage is getting lower, warn using buzzer, etc. */
		if (battery_voltage_valid && (bat_remain < 0.15f /* XXX MAGIC NUMBER */) && (false == low_battery_voltage_actions_done)) { //TODO: add filter, or call emergency after n measurements < VOLTAGE_BATTERY_MINIMAL_MILLIVOLTS

			if (low_voltage_counter > LOW_VOLTAGE_BATTERY_COUNTER_LIMIT) {
				low_battery_voltage_actions_done = true;
				mavlink_log_critical(mavlink_fd, "[commander] WARNING! LOW BATTERY!");
			}

			low_voltage_counter++;
		}

		/* Critical, this is rather an emergency, kill signal to sdlog and change state machine */
		else if (battery_voltage_valid && (bat_remain < 0.1f /* XXX MAGIC NUMBER */) && (false == critical_battery_voltage_actions_done && true == low_battery_voltage_actions_done)) {
			if (critical_voltage_counter > CRITICAL_VOLTAGE_BATTERY_COUNTER_LIMIT) {
				critical_battery_voltage_actions_done = true;
				mavlink_log_critical(mavlink_fd, "[commander] EMERGENCY! CIRITICAL BATTERY!");
				state_machine_emergency(stat_pub, &current_status, mavlink_fd);
			}

			critical_voltage_counter++;

		} else {
			low_voltage_counter = 0;
			critical_voltage_counter = 0;
		}

		/* End battery voltage check */

		/* Check if last transition deserved an audio event */
// #warning This code depends on state that is no longer? maintained
// #if 0
// 		trigger_audio_alarm(vehicle_mode_previous, vehicle_state_previous, current_status.mode, current_status.state_machine);
// #endif

		/* only check gps fix if we are outdoor */
//		if (flight_env == PX4_FLIGHT_ENVIRONMENT_OUTDOOR) {
//
//			hdop = (float)(gps.eph) / 100.0f;
//
//			/* check if gps fix is ok */
//			if (gps.fix_type == GPS_FIX_TYPE_3D) { //TODO: is 2d-fix ok? //see http://en.wikipedia.org/wiki/Dilution_of_precision_%28GPS%29
//
//				if (gotfix_counter >= GPS_GOTFIX_COUNTER_REQUIRED) { //TODO: add also a required time?
//					update_state_machine_got_position_fix(stat_pub, &current_status);
//					gotfix_counter = 0;
//				} else {
//					gotfix_counter++;
//				}
//				nofix_counter = 0;
//
//				if (hdop < 5.0f) { //TODO: this should be a parameter
//					if (gps_quality_good_counter > GPS_QUALITY_GOOD_COUNTER_LIMIT) {
//						current_status.gps_valid = true;//--> position estimator can use the gps measurements
//					}
//
//					gps_quality_good_counter++;
//
//
////					if(counter%10 == 0)//for testing only
////						printf("gps_quality_good_counter = %u\n", gps_quality_good_counter);//for testing only
//
//				} else {
//					gps_quality_good_counter = 0;
//					current_status.gps_valid = false;//--> position estimator can not use the gps measurements
//				}
//
//			} else {
//				gps_quality_good_counter = 0;
//				current_status.gps_valid = false;//--> position estimator can not use the gps measurements
//
//				if (nofix_counter > GPS_NOFIX_COUNTER_LIMIT) { //TODO: add also a timer limit?
//					update_state_machine_no_position_fix(stat_pub, &current_status);
//					nofix_counter = 0;
//				} else {
//					nofix_counter++;
//				}
//				gotfix_counter = 0;
//			}
//
//		}
//
//
//		if (flight_env == PX4_FLIGHT_ENVIRONMENT_TESTING) //simulate position fix for quick indoor tests
		//update_state_machine_got_position_fix(stat_pub, &current_status, mavlink_fd);
		/* end: check gps */


		/* ignore RC signals if in offboard control mode */
<<<<<<< HEAD
		if (!current_status.offboard_control_signal_found_once) {
			/* Start RC state check */
			bool prev_lost = current_status.rc_signal_lost;
=======
		if (!current_status.offboard_control_signal_found_once && sp_man.timestamp != 0) {
			/* Start RC state check */
>>>>>>> ec3949bf

			if ((hrt_absolute_time() - sp_man.timestamp) < 100000) {

				/* check if left stick is in lower left position --> switch to standby state */
				if ((sp_man.yaw < -STICK_ON_OFF_LIMIT) && sp_man.throttle < STICK_THRUST_RANGE*0.2f) { //TODO: remove hardcoded values
					if (stick_off_counter > STICK_ON_OFF_COUNTER_LIMIT) {
						update_state_machine_disarm(stat_pub, &current_status, mavlink_fd);
						stick_on_counter = 0;

					} else {
						stick_off_counter++;
						stick_on_counter = 0;
					}
				}

				/* check if left stick is in lower right position --> arm */
				if (sp_man.yaw > STICK_ON_OFF_LIMIT && sp_man.throttle < STICK_THRUST_RANGE*0.2f) { //TODO: remove hardcoded values
					if (stick_on_counter > STICK_ON_OFF_COUNTER_LIMIT) {
						update_state_machine_arm(stat_pub, &current_status, mavlink_fd);
						stick_on_counter = 0;

					} else {
						stick_on_counter++;
						stick_off_counter = 0;
					}
				}
				//printf("RC: y:%i/t:%i s:%i chans: %i\n", rc_yaw_scale, rc_throttle_scale, mode_switch_rc_value, rc.chan_count);

				if (sp_man.override_mode_switch > STICK_ON_OFF_LIMIT) {
					current_status.flag_control_attitude_enabled = true;
					current_status.flag_control_rates_enabled = false;
					update_state_machine_mode_manual(stat_pub, &current_status, mavlink_fd);

				} else if (sp_man.override_mode_switch < -STICK_ON_OFF_LIMIT) {
					current_status.flag_control_attitude_enabled = true;
					current_status.flag_control_rates_enabled = false;
					update_state_machine_mode_auto(stat_pub, &current_status, mavlink_fd);

				} else {
					current_status.flag_control_attitude_enabled = true;
					current_status.flag_control_rates_enabled = false;
					update_state_machine_mode_stabilized(stat_pub, &current_status, mavlink_fd);
				}

				/* handle the case where RC signal was regained */
				if (!current_status.rc_signal_found_once) {
					current_status.rc_signal_found_once = true;
					mavlink_log_critical(mavlink_fd, "[commander] DETECTED RC SIGNAL FIRST TIME.");
				} else {
					if (current_status.rc_signal_lost) mavlink_log_critical(mavlink_fd, "[commander] RECOVERY - RC SIGNAL GAINED!");
				}

<<<<<<< HEAD
=======
				current_status.rc_signal_cutting_off = false;
>>>>>>> ec3949bf
				current_status.rc_signal_lost = false;
				current_status.rc_signal_lost_interval = 0;

			} else {
				static uint64_t last_print_time = 0;
				/* print error message for first RC glitch and then every 5 s / 5000 ms) */
<<<<<<< HEAD
				if (!current_status.rc_signal_lost || ((hrt_absolute_time() - last_print_time) > 5000000)) {
					/* only complain if the offboard control is NOT active */
=======
				if (!current_status.rc_signal_cutting_off || ((hrt_absolute_time() - last_print_time) > 5000000)) {
					/* only complain if the offboard control is NOT active */
					current_status.rc_signal_cutting_off = true;
>>>>>>> ec3949bf
					mavlink_log_critical(mavlink_fd, "[commander] CRITICAL - NO REMOTE SIGNAL!");
					last_print_time = hrt_absolute_time();
				}
				/* flag as lost and update interval since when the signal was lost (to initiate RTL after some time) */
<<<<<<< HEAD
				current_status.rc_signal_cutting_off = true;
=======
>>>>>>> ec3949bf
				current_status.rc_signal_lost_interval = hrt_absolute_time() - sp_man.timestamp;

				/* if the RC signal is gone for a full second, consider it lost */
				if (current_status.rc_signal_lost_interval > 1000000) {
					current_status.rc_signal_lost = true;
					current_status.failsave_lowlevel = true;
<<<<<<< HEAD
				}

				// if (hrt_absolute_time() - current_status.failsave_ll_start_time > failsafe_lowlevel_timeout_ms*1000) {
				// 	publish_armed_status(&current_status);
				// }
			}

			/* Check if this is the first loss or first gain*/
			if ((!prev_lost && current_status.rc_signal_lost) ||
				(prev_lost && !current_status.rc_signal_lost)) {
				/* publish change */
				publish_armed_status(&current_status);
			}
		}

		

=======
					state_changed = true;
				}

				// if (hrt_absolute_time() - current_status.failsave_ll_start_time > failsafe_lowlevel_timeout_ms*1000) {
				// 	publish_armed_status(&current_status);
				// }
			}
		}

		


		/* End mode switch */

		/* END RC state check */


		/* State machine update for offboard control */
		if (!current_status.rc_signal_found_once && sp_offboard.timestamp != 0) {
			if ((hrt_absolute_time() - sp_offboard.timestamp) < 5000000) {
>>>>>>> ec3949bf

				/* decide about attitude control flag, enable in att/pos/vel */
				bool attitude_ctrl_enabled = (sp_offboard.mode == OFFBOARD_CONTROL_MODE_DIRECT_ATTITUDE ||
					 sp_offboard.mode == OFFBOARD_CONTROL_MODE_DIRECT_VELOCITY ||
					 sp_offboard.mode == OFFBOARD_CONTROL_MODE_DIRECT_POSITION);

				/* decide about rate control flag, enable it always XXX (for now) */
				bool rates_ctrl_enabled = true;

				/* set up control mode */
				if (current_status.flag_control_attitude_enabled != attitude_ctrl_enabled) {
					current_status.flag_control_attitude_enabled = attitude_ctrl_enabled;
					state_changed = true;
				}

				if (current_status.flag_control_rates_enabled != rates_ctrl_enabled) {
					current_status.flag_control_rates_enabled = rates_ctrl_enabled;
					state_changed = true;
				}

				/* handle the case where offboard control signal was regained */
				if (!current_status.offboard_control_signal_found_once) {
					current_status.offboard_control_signal_found_once = true;
					/* enable offboard control, disable manual input */
					current_status.flag_control_manual_enabled = false;
					current_status.flag_control_offboard_enabled = true;
					state_changed = true;
					
					mavlink_log_critical(mavlink_fd, "[commander] DETECTED OFFBOARD CONTROL SIGNAL FIRST TIME.");
				} else {
					if (current_status.offboard_control_signal_lost) {
						mavlink_log_critical(mavlink_fd, "[commander] RECOVERY - OFFBOARD CONTROL SIGNAL GAINED!");
						state_changed = true;
					}
				}

				current_status.offboard_control_signal_weak = false;
				current_status.offboard_control_signal_lost = false;
				current_status.offboard_control_signal_lost_interval = 0;

				/* arm / disarm on request */
				if (sp_offboard.armed && !current_status.flag_system_armed) {
					update_state_machine_arm(stat_pub, &current_status, mavlink_fd);
					/* switch to stabilized mode = takeoff */
					update_state_machine_mode_stabilized(stat_pub, &current_status, mavlink_fd);
				} else if (!sp_offboard.armed && current_status.flag_system_armed) {
					update_state_machine_disarm(stat_pub, &current_status, mavlink_fd);
				}

			} else {
				static uint64_t last_print_time = 0;
				/* print error message for first RC glitch and then every 5 s / 5000 ms) */
				if (!current_status.offboard_control_signal_weak || ((hrt_absolute_time() - last_print_time) > 5000000)) {
					current_status.offboard_control_signal_weak = true;
					mavlink_log_critical(mavlink_fd, "[commander] CRITICAL - NO OFFBOARD CONTROL SIGNAL!");
					last_print_time = hrt_absolute_time();
				}
				/* flag as lost and update interval since when the signal was lost (to initiate RTL after some time) */
				current_status.offboard_control_signal_lost_interval = hrt_absolute_time() - sp_offboard.timestamp;

				/* if the signal is gone for 0.1 seconds, consider it lost */
				if (current_status.offboard_control_signal_lost_interval > 100000) {
					current_status.offboard_control_signal_lost = true;
					current_status.failsave_lowlevel_start_time = hrt_absolute_time();
					current_status.failsave_lowlevel = true;

					/* kill motors after timeout */
					if (hrt_absolute_time() - current_status.failsave_lowlevel_start_time > failsafe_lowlevel_timeout_ms*1000) {
						state_changed = true;
					}
				}
			}
		}


		/* State machine update for offboard control */
		if (!current_status.rc_signal_found_once) {
			if ((hrt_absolute_time() - sp_offboard.timestamp) < 5000000) {

				/* set up control mode */
				if (current_status.flag_control_attitude_enabled != 
					(sp_offboard.mode == OFFBOARD_CONTROL_MODE_DIRECT_ATTITUDE)) {
					current_status.flag_control_attitude_enabled = (sp_offboard.mode == OFFBOARD_CONTROL_MODE_DIRECT_ATTITUDE);
					state_changed = true;
				}

				if (current_status.flag_control_rates_enabled != 
					(sp_offboard.mode == OFFBOARD_CONTROL_MODE_DIRECT_RATES)) {
					current_status.flag_control_attitude_enabled = (sp_offboard.mode == OFFBOARD_CONTROL_MODE_DIRECT_RATES);
					state_changed = true;
				}

				/* handle the case where RC signal was regained */
				if (!current_status.offboard_control_signal_found_once) {
					current_status.offboard_control_signal_found_once = true;
					/* enable offboard control, disable manual input */
					current_status.flag_control_manual_enabled = false;
					current_status.flag_control_offboard_enabled = true;
					state_changed = true;
					
					mavlink_log_critical(mavlink_fd, "[commander] DETECTED OFFBOARD CONTROL SIGNAL FIRST TIME.");
				} else {
					if (current_status.offboard_control_signal_lost) {
						mavlink_log_critical(mavlink_fd, "[commander] RECOVERY - OFFBOARD CONTROL SIGNAL GAINED!");
						state_changed = true;
					}
				}

				current_status.offboard_control_signal_lost = false;
				current_status.offboard_control_signal_lost_interval = 0;

				/* arm / disarm on request */
				if (sp_offboard.armed && !current_status.flag_system_armed) {
					update_state_machine_arm(stat_pub, &current_status, mavlink_fd);
					/* switch to stabilized mode = takeoff */
					update_state_machine_mode_stabilized(stat_pub, &current_status, mavlink_fd);
				} else if (!sp_offboard.armed && current_status.flag_system_armed) {
					update_state_machine_disarm(stat_pub, &current_status, mavlink_fd);
				}

			} else {
				static uint64_t last_print_time = 0;
				/* print error message for first RC glitch and then every 5 s / 5000 ms) */
				if (!current_status.offboard_control_signal_lost || ((hrt_absolute_time() - last_print_time) > 5000000)) {
					/* only complain if the RC control is NOT active */
					mavlink_log_critical(mavlink_fd, "[commander] CRITICAL - NO OFFBOARD CONTROL SIGNAL!");
					last_print_time = hrt_absolute_time();
				}
				/* flag as lost and update interval since when the signal was lost (to initiate RTL after some time) */
				current_status.offboard_control_signal_lost_interval = hrt_absolute_time() - sp_offboard.timestamp;

				/* if the signal is gone for 0.1 seconds, consider it lost */
				if (current_status.offboard_control_signal_lost_interval > 100000) {
					current_status.offboard_control_signal_lost = true;
					current_status.failsave_lowlevel_start_time = hrt_absolute_time();
					current_status.failsave_lowlevel = true;

					/* kill motors after timeout */
					if (hrt_absolute_time() - current_status.failsave_lowlevel_start_time > failsafe_lowlevel_timeout_ms*1000) {
						state_changed = true;
					}
				}
			}
		}


		current_status.counter++;
		current_status.timestamp = hrt_absolute_time();


		/* If full run came back clean, transition to standby */
		if (current_status.state_machine == SYSTEM_STATE_PREFLIGHT &&
		    current_status.flag_preflight_gyro_calibration == false &&
		    current_status.flag_preflight_mag_calibration == false &&
		    current_status.flag_preflight_accel_calibration == false) {
		    	/* All ok, no calibration going on, go to standby */
			do_state_update(stat_pub, &current_status, mavlink_fd, SYSTEM_STATE_STANDBY);
		}

		/* publish at least with 1 Hz */
		if (counter % (1000000 / COMMANDER_MONITORING_INTERVAL) == 0 || state_changed) {
			publish_armed_status(&current_status);
			orb_publish(ORB_ID(vehicle_status), stat_pub, &current_status);
			state_changed = false;
		}

		/* Store old modes to detect and act on state transitions */
		voltage_previous = current_status.voltage_battery;

		fflush(stdout);
		counter++;
		usleep(COMMANDER_MONITORING_INTERVAL);
	}

	/* wait for threads to complete */
	pthread_join(command_handling_thread, NULL);
	pthread_join(subsystem_info_thread, NULL);

	/* close fds */
	led_deinit();
	buzzer_deinit();
	close(sp_man_sub);
	close(sp_offboard_sub);
	close(gps_sub);
	close(sensor_sub);

	printf("[commander] exiting..\n");
	fflush(stdout);

	thread_running = false;

	return 0;
}
<|MERGE_RESOLUTION|>--- conflicted
+++ resolved
@@ -1131,10 +1131,6 @@
 	while (!thread_should_exit) {
 
 		/* Get current values */
-<<<<<<< HEAD
-		orb_copy(ORB_ID(manual_control_setpoint), sp_man_sub, &sp_man);
-		orb_copy(ORB_ID(offboard_control_setpoint), sp_offboard_sub, &sp_offboard);
-=======
 		bool new_data;
 		orb_check(sp_man_sub, &new_data);
 		if (new_data) {
@@ -1145,7 +1141,6 @@
 		if (new_data) {
 			orb_copy(ORB_ID(offboard_control_setpoint), sp_offboard_sub, &sp_offboard);
 		}
->>>>>>> ec3949bf
 		orb_copy(ORB_ID(vehicle_gps_position), gps_sub, &gps);
 		orb_copy(ORB_ID(sensor_combined), sensor_sub, &sensors);
 
@@ -1315,14 +1310,8 @@
 
 
 		/* ignore RC signals if in offboard control mode */
-<<<<<<< HEAD
-		if (!current_status.offboard_control_signal_found_once) {
-			/* Start RC state check */
-			bool prev_lost = current_status.rc_signal_lost;
-=======
 		if (!current_status.offboard_control_signal_found_once && sp_man.timestamp != 0) {
 			/* Start RC state check */
->>>>>>> ec3949bf
 
 			if ((hrt_absolute_time() - sp_man.timestamp) < 100000) {
 
@@ -1375,64 +1364,33 @@
 					if (current_status.rc_signal_lost) mavlink_log_critical(mavlink_fd, "[commander] RECOVERY - RC SIGNAL GAINED!");
 				}
 
-<<<<<<< HEAD
-=======
 				current_status.rc_signal_cutting_off = false;
->>>>>>> ec3949bf
 				current_status.rc_signal_lost = false;
 				current_status.rc_signal_lost_interval = 0;
 
 			} else {
 				static uint64_t last_print_time = 0;
 				/* print error message for first RC glitch and then every 5 s / 5000 ms) */
-<<<<<<< HEAD
-				if (!current_status.rc_signal_lost || ((hrt_absolute_time() - last_print_time) > 5000000)) {
-					/* only complain if the offboard control is NOT active */
-=======
 				if (!current_status.rc_signal_cutting_off || ((hrt_absolute_time() - last_print_time) > 5000000)) {
 					/* only complain if the offboard control is NOT active */
 					current_status.rc_signal_cutting_off = true;
->>>>>>> ec3949bf
 					mavlink_log_critical(mavlink_fd, "[commander] CRITICAL - NO REMOTE SIGNAL!");
 					last_print_time = hrt_absolute_time();
 				}
 				/* flag as lost and update interval since when the signal was lost (to initiate RTL after some time) */
-<<<<<<< HEAD
-				current_status.rc_signal_cutting_off = true;
-=======
->>>>>>> ec3949bf
 				current_status.rc_signal_lost_interval = hrt_absolute_time() - sp_man.timestamp;
 
 				/* if the RC signal is gone for a full second, consider it lost */
 				if (current_status.rc_signal_lost_interval > 1000000) {
 					current_status.rc_signal_lost = true;
 					current_status.failsave_lowlevel = true;
-<<<<<<< HEAD
+					state_changed = true;
 				}
 
 				// if (hrt_absolute_time() - current_status.failsave_ll_start_time > failsafe_lowlevel_timeout_ms*1000) {
 				// 	publish_armed_status(&current_status);
 				// }
 			}
-
-			/* Check if this is the first loss or first gain*/
-			if ((!prev_lost && current_status.rc_signal_lost) ||
-				(prev_lost && !current_status.rc_signal_lost)) {
-				/* publish change */
-				publish_armed_status(&current_status);
-			}
-		}
-
-		
-
-=======
-					state_changed = true;
-				}
-
-				// if (hrt_absolute_time() - current_status.failsave_ll_start_time > failsafe_lowlevel_timeout_ms*1000) {
-				// 	publish_armed_status(&current_status);
-				// }
-			}
 		}
 
 		
@@ -1446,7 +1404,6 @@
 		/* State machine update for offboard control */
 		if (!current_status.rc_signal_found_once && sp_offboard.timestamp != 0) {
 			if ((hrt_absolute_time() - sp_offboard.timestamp) < 5000000) {
->>>>>>> ec3949bf
 
 				/* decide about attitude control flag, enable in att/pos/vel */
 				bool attitude_ctrl_enabled = (sp_offboard.mode == OFFBOARD_CONTROL_MODE_DIRECT_ATTITUDE ||
@@ -1522,77 +1479,6 @@
 		}
 
 
-		/* State machine update for offboard control */
-		if (!current_status.rc_signal_found_once) {
-			if ((hrt_absolute_time() - sp_offboard.timestamp) < 5000000) {
-
-				/* set up control mode */
-				if (current_status.flag_control_attitude_enabled != 
-					(sp_offboard.mode == OFFBOARD_CONTROL_MODE_DIRECT_ATTITUDE)) {
-					current_status.flag_control_attitude_enabled = (sp_offboard.mode == OFFBOARD_CONTROL_MODE_DIRECT_ATTITUDE);
-					state_changed = true;
-				}
-
-				if (current_status.flag_control_rates_enabled != 
-					(sp_offboard.mode == OFFBOARD_CONTROL_MODE_DIRECT_RATES)) {
-					current_status.flag_control_attitude_enabled = (sp_offboard.mode == OFFBOARD_CONTROL_MODE_DIRECT_RATES);
-					state_changed = true;
-				}
-
-				/* handle the case where RC signal was regained */
-				if (!current_status.offboard_control_signal_found_once) {
-					current_status.offboard_control_signal_found_once = true;
-					/* enable offboard control, disable manual input */
-					current_status.flag_control_manual_enabled = false;
-					current_status.flag_control_offboard_enabled = true;
-					state_changed = true;
-					
-					mavlink_log_critical(mavlink_fd, "[commander] DETECTED OFFBOARD CONTROL SIGNAL FIRST TIME.");
-				} else {
-					if (current_status.offboard_control_signal_lost) {
-						mavlink_log_critical(mavlink_fd, "[commander] RECOVERY - OFFBOARD CONTROL SIGNAL GAINED!");
-						state_changed = true;
-					}
-				}
-
-				current_status.offboard_control_signal_lost = false;
-				current_status.offboard_control_signal_lost_interval = 0;
-
-				/* arm / disarm on request */
-				if (sp_offboard.armed && !current_status.flag_system_armed) {
-					update_state_machine_arm(stat_pub, &current_status, mavlink_fd);
-					/* switch to stabilized mode = takeoff */
-					update_state_machine_mode_stabilized(stat_pub, &current_status, mavlink_fd);
-				} else if (!sp_offboard.armed && current_status.flag_system_armed) {
-					update_state_machine_disarm(stat_pub, &current_status, mavlink_fd);
-				}
-
-			} else {
-				static uint64_t last_print_time = 0;
-				/* print error message for first RC glitch and then every 5 s / 5000 ms) */
-				if (!current_status.offboard_control_signal_lost || ((hrt_absolute_time() - last_print_time) > 5000000)) {
-					/* only complain if the RC control is NOT active */
-					mavlink_log_critical(mavlink_fd, "[commander] CRITICAL - NO OFFBOARD CONTROL SIGNAL!");
-					last_print_time = hrt_absolute_time();
-				}
-				/* flag as lost and update interval since when the signal was lost (to initiate RTL after some time) */
-				current_status.offboard_control_signal_lost_interval = hrt_absolute_time() - sp_offboard.timestamp;
-
-				/* if the signal is gone for 0.1 seconds, consider it lost */
-				if (current_status.offboard_control_signal_lost_interval > 100000) {
-					current_status.offboard_control_signal_lost = true;
-					current_status.failsave_lowlevel_start_time = hrt_absolute_time();
-					current_status.failsave_lowlevel = true;
-
-					/* kill motors after timeout */
-					if (hrt_absolute_time() - current_status.failsave_lowlevel_start_time > failsafe_lowlevel_timeout_ms*1000) {
-						state_changed = true;
-					}
-				}
-			}
-		}
-
-
 		current_status.counter++;
 		current_status.timestamp = hrt_absolute_time();
 
